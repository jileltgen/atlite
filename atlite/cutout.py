## Copyright 2016-2017 Gorm Andresen (Aarhus University), Jonas Hoersch (FIAS), Tom Brown (FIAS)

## This program is free software; you can redistribute it and/or
## modify it under the terms of the GNU General Public License as
## published by the Free Software Foundation; either version 3 of the
## License, or (at your option) any later version.

## This program is distributed in the hope that it will be useful,
## but WITHOUT ANY WARRANTY; without even the implied warranty of
## MERCHANTABILITY or FITNESS FOR A PARTICULAR PURPOSE.  See the
## GNU General Public License for more details.

## You should have received a copy of the GNU General Public License
## along with this program.  If not, see <http://www.gnu.org/licenses/>.


"""
Renewable Energy Atlas Lite (Atlite)

Light-weight version of Aarhus RE Atlas for converting weather data to power systems data
"""

from __future__ import absolute_import

import xarray as xr
import numpy as np
import os, sys
from six import string_types

import logging
logger = logging.getLogger(__name__)

from . import config, ncep, cordex
<<<<<<< HEAD
from .convert import convert_and_aggregate, heat_demand, wind, pv, runoff
=======
from .convert import convert_and_aggregate, heat_demand, temperature, wind, runoff, solar_thermal
>>>>>>> f1f0bcf5
from .preparation import (cutout_do_task, cutout_prepare,
                          cutout_produce_specific_dataseries, cutout_get_meta)
from .shapes import compute_indicatormatrix

class Cutout(object):
    def __init__(self, name=None, cutout_dir=config.cutout_dir, **cutoutparams):
        self.name = name

        self.cutout_dir = os.path.join(cutout_dir, name)
        self.prepared = False

        if os.path.isdir(self.cutout_dir):
            self.meta = meta = xr.open_dataset(self.datasetfn()).stack(**{'year-month': ('year', 'month')})
            # check datasets very rudimentarily, series and coordinates should be checked as well
            if all(os.path.isfile(self.datasetfn(ym)) for ym in meta.coords['year-month'].to_index()):
                self.prepared = True
            else:
                assert False

            if 'module' in meta.attrs:
                cutoutparams['module'] = meta.attrs['module']
            else:
                print('Warning: module not given in meta file of cutout, assuming it is NCEP')
                cutoutparams['module'] = 'ncep'

        elif 'module' not in cutoutparams:
            d = config.weather_dataset.copy()
            d.update(cutoutparams)
            cutoutparams = d

        self.dataset_module = sys.modules['atlite.' + cutoutparams['module']]

        if not self.prepared:
            if {"xs", "ys", "years"}.difference(cutoutparams):
                raise TypeError("Arguments `xs`, `ys` and `years` need to be specified")
            self.meta = self.get_meta(**cutoutparams)

    def datasetfn(self, *args):
        dataset = None

        if len(args) == 2:
            dataset = args
        elif len(args) == 1:
            dataset = args[0]
        else:
            dataset = None
        return os.path.join(self.cutout_dir, ("meta.nc"
                                              if dataset is None
                                              else "{}{:0>2}.nc".format(*dataset)))

    @property
    def meta_data_config(self):
        return self.dataset_module.meta_data_config

    @property
    def weather_data_config(self):
        return self.dataset_module.weather_data_config

    @property
    def projection(self):
        return self.dataset_module.projection

    @property
    def coords(self):
        return self.meta.coords

    @property
    def shape(self):
        return len(self.coords["x"]), len(self.coords["y"])

    @property
    def extent(self):
        return (list(self.coords["x"].values[[0, -1]]) +
                list(self.coords["y"].values[[-1, 0]]))


    def grid_coordinates(self):
        ys, xs = np.meshgrid(self.coords["y"], self.coords["x"])
        return np.asarray((np.ravel(xs), np.ravel(ys))).T

    def grid_cells(self):
        from shapely.geometry import box
        coords = self.grid_coordinates()
        span = (coords[self.shape[1]+1] - coords[0]) / 2
        return [box(*c) for c in np.hstack((coords - span, coords + span))]

    def __repr__(self):
        yearmonths = self.coords['year-month'].to_index()
        return ('<Cutout {} x={:.2f}-{:.2f} y={:.2f}-{:.2f} time={}/{}-{}/{} {}prepared>'
                .format(self.name,
                        self.coords['x'].values[0], self.coords['x'].values[-1],
                        self.coords['y'].values[0], self.coords['y'].values[-1],
                        yearmonths[0][0],  yearmonths[0][1],
                        yearmonths[-1][0], yearmonths[-1][1],
                        "" if self.prepared else "UN"))

    def indicatormatrix(self, shapes, shapes_proj='latlong'):
        return compute_indicatormatrix(self.grid_cells(), shapes, self.projection, shapes_proj)

    ## Preparation functions

    get_meta = cutout_get_meta

    prepare = cutout_prepare

    produce_specific_dataseries = cutout_produce_specific_dataseries

    ## Conversion and aggregation functions

    convert_and_aggregate = convert_and_aggregate

    heat_demand = heat_demand
    
    temperature = temperature

    solar_thermal = solar_thermal

    wind = wind

    pv = pv

    runoff = runoff<|MERGE_RESOLUTION|>--- conflicted
+++ resolved
@@ -31,11 +31,9 @@
 logger = logging.getLogger(__name__)
 
 from . import config, ncep, cordex
-<<<<<<< HEAD
-from .convert import convert_and_aggregate, heat_demand, wind, pv, runoff
-=======
-from .convert import convert_and_aggregate, heat_demand, temperature, wind, runoff, solar_thermal
->>>>>>> f1f0bcf5
+
+from .convert import convert_and_aggregate, heat_demand, temperature, wind, pv, runoff, solar_thermal
+
 from .preparation import (cutout_do_task, cutout_prepare,
                           cutout_produce_specific_dataseries, cutout_get_meta)
 from .shapes import compute_indicatormatrix
@@ -148,7 +146,7 @@
     convert_and_aggregate = convert_and_aggregate
 
     heat_demand = heat_demand
-    
+
     temperature = temperature
 
     solar_thermal = solar_thermal

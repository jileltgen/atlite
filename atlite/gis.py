# -*- coding: utf-8 -*-

# SPDX-FileCopyrightText: 2016-2020 The Atlite Authors
#
# SPDX-License-Identifier: GPL-3.0-or-later

"""
Renewable Energy Atlas Lite (Atlite)

Light-weight version of Aarhus RE Atlas for converting weather data to power
systems data
"""

import numpy as np
import pandas as pd
import xarray as xr
import scipy as sp
import scipy.sparse
from collections import OrderedDict
from warnings import warn
from functools import partial
import pyproj
import geopandas as gpd
from shapely.ops import transform
import rasterio as rio
import rasterio.warp
<<<<<<< HEAD
from shapely.strtree import STRtree
=======
from rasterio.warp import Resampling
from rasterio.crs import CRS
>>>>>>> 8534825a

import logging
logger = logging.getLogger(__name__)


def get_coords(x, y, time, dx=0.25, dy=0.25, dt='h', **kwargs):
    """
    Create an cutout coordinate system on the basis of slices and step sizes.

    Parameters
    ----------
    x : slice
        Numerical slices with lower and upper bound of the x dimension.
    y : slice
        Numerical slices with lower and upper bound of the y dimension.
    time : slice
        Slice with strings with lower and upper bound of the time dimension.
    dx : float, optional
        Step size of the x coordinate. The default is 0.25.
    dy : float, optional
        Step size of the y coordinate. The default is 0.25.
    dt : str, optional
        Frequency of the time coordinate. The default is 'h'. Valid are all
        pandas offset aliases.

    Returns
    -------
    ds : xarray.Dataset
        Dataset with x, y and time variables, representing the whole coordinate
        system.
    """
    x = slice(*sorted([x.start, x.stop]))
    y = slice(*sorted([y.start, y.stop]))

    ds = xr.Dataset({'x': np.arange(-180, 180, dx),
                     'y': np.arange(-90, 90, dy),
                     'time': pd.date_range(start="1979", end="now", freq=dt)})
    ds = ds.assign_coords(lon=ds.coords['x'], lat=ds.coords['y'])
    ds = ds.sel(x=x, y=y, time=time)
    return ds


def spdiag(v):
    N = len(v)
    inds = np.arange(N + 1, dtype=np.int32)
    return sp.sparse.csr_matrix((v, inds[:-1], inds), (N, N))


class RotProj(pyproj.Proj):
    def __call__(self, x, y, inverse=False, **kw):
        if inverse:
            gx, gy = super(RotProj, self).__call__(x, y,
                                                   inverse=False, **kw)
            return np.rad2deg(gx), np.rad2deg(gy)
        else:
            return super(RotProj, self).__call__(np.deg2rad(x),
                                                 np.deg2rad(y),
                                                 inverse=True, **kw)


def as_projection(p):
    if isinstance(p, pyproj.Proj):
        return p
    elif isinstance(p, str):
        return pyproj.Proj(dict(proj=p))
    else:
        return pyproj.Proj(p)


def reproject_shapes(shapes, p1, p2):
    """
    Project a collection of `shapes` from one projection `p1` to
    another projection `p2`

    Projections can be given as strings or instances of pyproj.Proj.
    Special care is taken for the case where the final projection is
    of type rotated pole as handled by RotProj.
    """

    if p1 == p2:
        return shapes

    if isinstance(p1, RotProj):
        if p2 == 'latlong':
            def reproject_points(x, y):
                return p1(x, y, inverse=True)
        else:
            raise NotImplementedError("`p1` can only be a RotProj if `p2` is "
                                      "latlong!")

    if isinstance(p2, RotProj):
        shapes = reproject(shapes, p1, 'latlong')
        reproject_points = p2
    else:
        reproject_points = partial(pyproj.transform, as_projection(p1),
                                   as_projection(p2))

    def _reproject_shape(shape):
        return transform(reproject_points, shape)

    if isinstance(shapes, pd.Series):
        return shapes.map(_reproject_shape)
    elif isinstance(shapes, dict):
        return OrderedDict((k, _reproject_shape(v)) for k, v in shapes.items())
    else:
        return list(map(_reproject_shape, shapes))


def reproject(shapes, p1, p2):
    warn("reproject has been renamed to reproject_shapes", DeprecationWarning)
    return reproject_shapes(shapes, p1, p2)


reproject.__doc__ = reproject_shapes.__doc__


def compute_indicatormatrix(
        orig,
        dest,
        orig_proj='latlong',
        dest_proj='latlong'):
    """
    Compute the indicatormatrix

    The indicatormatrix I[i,j] is a sparse representation of the ratio
    of the area in orig[j] lying in dest[i], where orig and dest are
    collections of polygons, i.e.

    A value of I[i,j] = 1 indicates that the shape orig[j] is fully
    contained in shape dest[j].

    Note that the polygons must be in the same crs.

    Parameters
    ---------
    orig : Collection of shapely polygons
    dest : Collection of shapely polygons

    Returns
    -------
    I : sp.sparse.lil_matrix
      Indicatormatrix
    """
    dest = dest.geometry if isinstance(dest, gpd.GeoDataFrame) else dest
    dest = reproject_shapes(dest, dest_proj, orig_proj)
    indicator = sp.sparse.lil_matrix((len(dest), len(orig)), dtype=np.float)
    tree = STRtree(orig)
    idx = dict((id(o), i) for i, o in enumerate(orig))

    for i, d in enumerate(dest):
        for o in tree.query(d):
            if o.intersects(d):
                j = idx[id(o)]
                area = d.intersection(o).area
                indicator[i, j] = area / o.area

    return indicator


def maybe_swap_spatial_dims(ds, namex='x', namey='y'):
    swaps = {}
    lx, rx = ds.indexes[namex][[0, -1]]
    ly, uy = ds.indexes[namey][[0, -1]]

    if lx > rx:
        swaps[namex] = slice(None, None, -1)
    if uy < ly:
        swaps[namey] = slice(None, None, -1)

    return ds.isel(**swaps) if swaps else ds


def _as_transform(x, y):
    lx, rx = x[[0, -1]]
    ly, uy = y[[0, -1]]

    dx = float(rx - lx) / float(len(x) - 1)
    dy = float(uy - ly) / float(len(y) - 1)

    return rio.transform.from_origin(lx, uy, dx, dy)


def regrid(ds, dimx, dimy, **kwargs):
    """
    Interpolate Dataset or DataArray `ds` to a new grid, using rasterio's
    reproject facility.

    See also: https://mapbox.github.io/rasterio/topics/resampling.html

    Parameters
    ----------
    ds : xr.Dataset|xr.DataArray
      N-dim data on a spatial grid
    dimx : pd.Index
      New x-coordinates in destination crs.
      dimx.name MUST refer to x-coord of ds.
    dimy : pd.Index
      New y-coordinates in destination crs.
      dimy.name MUST refer to y-coord of ds.
    **kwargs :
      Arguments passed to rio.wrap.reproject; of note:
      - resampling is one of gis.Resampling.{average,cubic,bilinear,nearest}
<<<<<<< HEAD
      - src_crs, dst_crs define the different crs (default: EPSG:4326)
=======
      - src_crs, dst_crs define the different crs (default: EPSG 4326, ie latlong)
>>>>>>> 8534825a
    """
    namex = dimx.name
    namey = dimy.name

    ds = maybe_swap_spatial_dims(ds, namex, namey)

    src_transform = _as_transform(ds.indexes[namex],
                                  ds.indexes[namey])
    dst_transform = _as_transform(dimx, dimy)
    dst_shape = len(dimy), len(dimx)

    kwargs.update(dst_shape=dst_shape,
                  src_transform=src_transform,
                  dst_transform=dst_transform)
<<<<<<< HEAD
    kwargs.setdefault("src_crs", dict(init='EPSG:4326'))
    kwargs.setdefault("dst_crs", dict(init='EPSG:4326'))
=======
    kwargs.setdefault("src_crs", CRS.from_epsg(4326))
    kwargs.setdefault("dst_crs", CRS.from_epsg(4326))
>>>>>>> 8534825a

    def _reproject(src, dst_shape, **kwargs):
        dst = np.empty(src.shape[:-2] + dst_shape, dtype=src.dtype)
        rio.warp.reproject(np.asarray(src), dst, **kwargs)
        return dst

    data_vars = ds.data_vars.values() if isinstance(ds, xr.Dataset) else (ds,)
    dtypes = {da.dtype for da in data_vars}
    assert len(dtypes) == 1, \
        "regrid can only reproject datasets with homogeneous dtype"

    return (xr.apply_ufunc(_reproject,
                           ds,
                           input_core_dims=[[namey, namex]],
                           output_core_dims=[['yout', 'xout']],
                           output_dtypes=[dtypes.pop()],
                           output_sizes={'yout': dst_shape[0],
                                         'xout': dst_shape[1]},
                           dask='parallelized',
                           kwargs=kwargs)
            .rename({'yout': namey, 'xout': namex})
            .assign_coords(**{namey: (namey, dimy, ds.coords[namey].attrs),
                              namex: (namex, dimx, ds.coords[namex].attrs)})
            .assign_attrs(**ds.attrs))<|MERGE_RESOLUTION|>--- conflicted
+++ resolved
@@ -24,12 +24,9 @@
 from shapely.ops import transform
 import rasterio as rio
 import rasterio.warp
-<<<<<<< HEAD
 from shapely.strtree import STRtree
-=======
 from rasterio.warp import Resampling
 from rasterio.crs import CRS
->>>>>>> 8534825a
 
 import logging
 logger = logging.getLogger(__name__)
@@ -232,11 +229,7 @@
     **kwargs :
       Arguments passed to rio.wrap.reproject; of note:
       - resampling is one of gis.Resampling.{average,cubic,bilinear,nearest}
-<<<<<<< HEAD
-      - src_crs, dst_crs define the different crs (default: EPSG:4326)
-=======
       - src_crs, dst_crs define the different crs (default: EPSG 4326, ie latlong)
->>>>>>> 8534825a
     """
     namex = dimx.name
     namey = dimy.name
@@ -251,13 +244,8 @@
     kwargs.update(dst_shape=dst_shape,
                   src_transform=src_transform,
                   dst_transform=dst_transform)
-<<<<<<< HEAD
-    kwargs.setdefault("src_crs", dict(init='EPSG:4326'))
-    kwargs.setdefault("dst_crs", dict(init='EPSG:4326'))
-=======
     kwargs.setdefault("src_crs", CRS.from_epsg(4326))
     kwargs.setdefault("dst_crs", CRS.from_epsg(4326))
->>>>>>> 8534825a
 
     def _reproject(src, dst_shape, **kwargs):
         dst = np.empty(src.shape[:-2] + dst_shape, dtype=src.dtype)
